--- conflicted
+++ resolved
@@ -37,11 +37,7 @@
 //-----------------------------------------------------------------------------
 // this is updated by vss.js when building
 
-<<<<<<< HEAD
-const version = '1.17.308'
-=======
 const version = '1.17.375'
->>>>>>> 77cffd12
 
 Exchange.ccxtVersion = version
 
