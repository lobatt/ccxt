<?php

namespace ccxt;

class bitcoincoid extends Exchange {

    public function describe () {
        return array_replace_recursive (parent::describe (), array (
            'id' => 'bitcoincoid',
            'name' => 'Bitcoin.co.id',
            'countries' => 'ID', // Indonesia
            'hasCORS' => false,
            'urls' => array (
                'logo' => 'https://user-images.githubusercontent.com/1294454/27766138-043c7786-5ecf-11e7-882b-809c14f38b53.jpg',
                'api' => array (
                    'public' => 'https://vip.bitcoin.co.id/api',
                    'private' => 'https://vip.bitcoin.co.id/tapi',
                ),
                'www' => 'https://www.bitcoin.co.id',
                'doc' => array (
                    'https://vip.bitcoin.co.id/downloads/BITCOINCOID-API-DOCUMENTATION.pdf',
                    'https://vip.bitcoin.co.id/trade_api',
                ),
            ),
            'api' => array (
                'public' => array (
                    'get' => array (
                        '{pair}/ticker',
                        '{pair}/trades',
                        '{pair}/depth',
                    ),
                ),
                'private' => array (
                    'post' => array (
                        'getInfo',
                        'transHistory',
                        'trade',
                        'tradeHistory',
                        'openOrders',
                        'cancelOrder',
                    ),
                ),
            ),
            'markets' => array (
                'BTC/IDR' => array ( 'id' => 'btc_idr', 'symbol' => 'BTC/IDR', 'base' => 'BTC', 'quote' => 'IDR', 'baseId' => 'btc', 'quoteId' => 'idr' ),
                'BCH/IDR' => array ( 'id' => 'bch_idr', 'symbol' => 'BCH/IDR', 'base' => 'BCH', 'quote' => 'IDR', 'baseId' => 'bch', 'quoteId' => 'idr' ),
                'ETH/IDR' => array ( 'id' => 'eth_idr', 'symbol' => 'ETH/IDR', 'base' => 'ETH', 'quote' => 'IDR', 'baseId' => 'eth', 'quoteId' => 'idr' ),
                'ETC/IDR' => array ( 'id' => 'etc_idr', 'symbol' => 'ETC/IDR', 'base' => 'ETC', 'quote' => 'IDR', 'baseId' => 'etc', 'quoteId' => 'idr' ),
                'XRP/IDR' => array ( 'id' => 'xrp_idr', 'symbol' => 'XRP/IDR', 'base' => 'XRP', 'quote' => 'IDR', 'baseId' => 'xrp', 'quoteId' => 'idr' ),
                'XZC/IDR' => array ( 'id' => 'xzc_idr', 'symbol' => 'XZC/IDR', 'base' => 'XZC', 'quote' => 'IDR', 'baseId' => 'xzc', 'quoteId' => 'idr' ),
                'XLM/IDR' => array ('id' => 'str_idr', 'symbol' => 'XLM/IDR', 'base' => 'XLM', 'quote' => 'IDR', 'baseId' => 'str', 'quoteId' => 'idr'),
                'BTS/BTC' => array ( 'id' => 'bts_btc', 'symbol' => 'BTS/BTC', 'base' => 'BTS', 'quote' => 'BTC', 'baseId' => 'bts', 'quoteId' => 'btc' ),
                'DASH/BTC' => array ( 'id' => 'drk_btc', 'symbol' => 'DASH/BTC', 'base' => 'DASH', 'quote' => 'BTC', 'baseId' => 'drk', 'quoteId' => 'btc' ),
                'DOGE/BTC' => array ( 'id' => 'doge_btc', 'symbol' => 'DOGE/BTC', 'base' => 'DOGE', 'quote' => 'BTC', 'baseId' => 'doge', 'quoteId' => 'btc' ),
                'ETH/BTC' => array ( 'id' => 'eth_btc', 'symbol' => 'ETH/BTC', 'base' => 'ETH', 'quote' => 'BTC', 'baseId' => 'eth', 'quoteId' => 'btc' ),
                'LTC/BTC' => array ( 'id' => 'ltc_btc', 'symbol' => 'LTC/BTC', 'base' => 'LTC', 'quote' => 'BTC', 'baseId' => 'ltc', 'quoteId' => 'btc' ),
                'NXT/BTC' => array ( 'id' => 'nxt_btc', 'symbol' => 'NXT/BTC', 'base' => 'NXT', 'quote' => 'BTC', 'baseId' => 'nxt', 'quoteId' => 'btc' ),
                'XLM/BTC' => array ( 'id' => 'str_btc', 'symbol' => 'XLM/BTC', 'base' => 'XLM', 'quote' => 'BTC', 'baseId' => 'str', 'quoteId' => 'btc' ),
                'XEM/BTC' => array ( 'id' => 'nem_btc', 'symbol' => 'XEM/BTC', 'base' => 'XEM', 'quote' => 'BTC', 'baseId' => 'nem', 'quoteId' => 'btc' ),
                'XRP/BTC' => array ( 'id' => 'xrp_btc', 'symbol' => 'XRP/BTC', 'base' => 'XRP', 'quote' => 'BTC', 'baseId' => 'xrp', 'quoteId' => 'btc' ),
            ),
        ));
    }

    public function fetch_balance ($params = array ()) {
        $response = $this->privatePostGetInfo ();
        $balance = $response['return'];
        $result = array ( 'info' => $balance );
        $currencies = array_keys ($this->currencies);
        for ($i = 0; $i < count ($currencies); $i++) {
            $currency = $currencies[$i];
            $lowercase = strtolower ($currency);
            $account = $this->account ();
            $account['free'] = $this->safe_float($balance['balance'], $lowercase, 0.0);
            $account['used'] = $this->safe_float($balance['balance_hold'], $lowercase, 0.0);
            $account['total'] = $this->sum ($account['free'], $account['used']);
            $result[$currency] = $account;
        }
        return $this->parse_balance($result);
    }

    public function fetch_order_book ($symbol, $params = array ()) {
        $orderbook = $this->publicGetPairDepth (array_merge (array (
            'pair' => $this->market_id($symbol),
        ), $params));
        return $this->parse_order_book($orderbook, null, 'buy', 'sell');
    }

    public function fetch_ticker ($symbol, $params = array ()) {
        $market = $this->market ($symbol);
        $response = $this->publicGetPairTicker (array_merge (array (
            'pair' => $market['id'],
        ), $params));
        $ticker = $response['ticker'];
        $timestamp = floatval ($ticker['server_time']) * 1000;
        $baseVolume = 'vol_' . strtolower ($market['baseId']);
        $quoteVolume = 'vol_' . strtolower ($market['quoteId']);
        return array (
            'symbol' => $symbol,
            'timestamp' => $timestamp,
            'datetime' => $this->iso8601 ($timestamp),
            'high' => floatval ($ticker['high']),
            'low' => floatval ($ticker['low']),
            'bid' => floatval ($ticker['buy']),
            'ask' => floatval ($ticker['sell']),
            'vwap' => null,
            'open' => null,
            'close' => null,
            'first' => null,
            'last' => floatval ($ticker['last']),
            'change' => null,
            'percentage' => null,
            'average' => null,
            'baseVolume' => floatval ($ticker[$baseVolume]),
            'quoteVolume' => floatval ($ticker[$quoteVolume]),
            'info' => $ticker,
        );
    }

    public function parse_trade ($trade, $market) {
        $timestamp = intval ($trade['date']) * 1000;
        return array (
            'id' => $trade['tid'],
            'info' => $trade,
            'timestamp' => $timestamp,
            'datetime' => $this->iso8601 ($timestamp),
            'symbol' => $market['symbol'],
            'type' => null,
            'side' => $trade['type'],
            'price' => floatval ($trade['price']),
            'amount' => floatval ($trade['amount']),
        );
    }

    public function fetch_trades ($symbol, $since = null, $limit = null, $params = array ()) {
        $market = $this->market ($symbol);
        $response = $this->publicGetPairTrades (array_merge (array (
            'pair' => $market['id'],
        ), $params));
        return $this->parse_trades($response, $market, $since, $limit);
    }

    public function create_order ($symbol, $type, $side, $amount, $price = null, $params = array ()) {
        $market = $this->market ($symbol);
        $order = array (
            'pair' => $market['id'],
            'type' => $side,
            'price' => $price,
        );
        $base = $market['baseId'];
        $order[$base] = $amount;
        $result = $this->privatePostTrade (array_merge ($order, $params));
        return array (
            'info' => $result,
            'id' => (string) $result['return']['order_id'],
        );
    }

    public function cancel_order ($id, $symbol = null, $params = array ()) {
        return $this->privatePostCancelOrder (array_merge (array (
            'order_id' => $id,
        ), $params));
    }

    public function sign ($path, $api = 'public', $method = 'GET', $params = array (), $headers = null, $body = null) {
        $url = $this->urls['api'][$api];
        if ($api == 'public') {
            $url .= '/' . $this->implode_params($path, $params);
        } else {
            $this->check_required_credentials();
            $body = $this->urlencode (array_merge (array (
                'method' => $path,
                'nonce' => $this->nonce (),
            ), $params));
            $headers = array (
                'Content-Type' => 'application/x-www-form-urlencoded',
                'Key' => $this->apiKey,
                'Sign' => $this->hmac ($this->encode ($body), $this->encode ($this->secret), 'sha512'),
            );
        }
        return array ( 'url' => $url, 'method' => $method, 'body' => $body, 'headers' => $headers );
    }

    public function request ($path, $api = 'public', $method = 'GET', $params = array (), $headers = null, $body = null) {
        $response = $this->fetch2 ($path, $api, $method, $params, $headers, $body);
        if (is_array ($response) && array_key_exists ('error', $response))
            throw new ExchangeError ($this->id . ' ' . $response['error']);
        return $response;
    }
<<<<<<< HEAD
}
=======
}
>>>>>>> a79cb3e8
<|MERGE_RESOLUTION|>--- conflicted
+++ resolved
@@ -187,8 +187,4 @@
             throw new ExchangeError ($this->id . ' ' . $response['error']);
         return $response;
     }
-<<<<<<< HEAD
-}
-=======
-}
->>>>>>> a79cb3e8
+}