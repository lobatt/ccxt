{
  "env": {
    "node": true
  },
  "parserOptions": {
    "ecmaVersion": 2017,
    "sourceType": "script"
  },
  "extends": ["eslint:recommended", "airbnb-base"],
  "rules": {
    "strict": "error",
    "semi": "error",
    "indent": ["error", 4],
    "init-declarations": "error",
    "no-undef-init": "off",
    "comma-dangle": ["error", {
        "arrays": "always-multiline",
        "objects": "always-multiline",
        "imports": "always-multiline",
        "exports": "always-multiline",
        "functions": "never"
    }],
    "brace-style": ["error", "1tbs"],
    "multiline-comment-style": ["error", "separate-lines"],
    "dot-notation": "off",
    "quote-props": ["error", "always"],
    "no-multi-spaces": ["error", { "ignoreEOLComments": true }],
    "no-whitespace-before-property": "error",
    "space-before-blocks": ["error", "always"],
    "space-before-function-paren": ["error", "always"],
    "no-spaced-func": "off",
    "func-call-spacing": ["error", "always"],
    "block-spacing": ["error", "always"],
    "keyword-spacing": ["error", { "before": true, "after": true }],
    "object-curly-spacing": ["error", "always", { "objectsInObjects": false }],
    "object-curly-newline": ["error", { "consistent": true }],
    "space-infix-ops": "error",
    "space-unary-ops": "error",
    "space-in-parens": "error",
    "no-nested-ternary": "error",
    "eqeqeq": "error",
    "quotes": ["error", "single", { "avoidEscape": true }],
<<<<<<< HEAD
    "no-unused-vars": ["error", { "argsIgnorePattern": "^(symbol|price|amount|bid|ask|tag|since|limit|params|market|timeframe|timestamp|api|path|code|currency|response)" }],
=======
    "no-unused-vars": ["error", { "argsIgnorePattern": "^(symbol|price|tag|since|limit|params|market|timeframe|api|path|code|currency|response|requestHeaders|requestBody)" }],
>>>>>>> 79e71077
    "new-parens": "error",
    "new-cap": ["error"],
    "no-var": "error",
    "prefer-const": ["error", {
        "destructuring": "any",
        "ignoreReadBeforeAssign": false
    }],
    "no-warning-comments": ["warn", { "terms": ["fixme"] }],
    "padded-blocks": ["error", "never"],
    "lines-between-class-members": "error",
    "no-multiple-empty-lines": ["error", { "max": 1 }],
    "padding-line-between-statements": ["error",
      { "blankLine": "never", "prev":"*", "next": "*" },
      { "blankLine": "always", "prev":"directive", "next": "*" },
      { "blankLine": "always", "prev":"*", "next": "cjs-export" }
    ],
    "prefer-template": "off",
    "curly": "error",
    "no-plusplus": "off",
    "no-restricted-properties": "off",
    "prefer-destructuring": "off",
    "class-methods-use-this": "off",
    "no-param-reassign": "off",
    "max-len": "off",
    "no-return-await": "off",
    "array-bracket-spacing": "off",
    "radix": "off",
    "camelcase": "off",
    "no-lonely-if": "off",
    "no-mixed-operators": "off",
    "no-shadow": "off",
    "no-useless-concat": "off",
    "no-continue": "off",
    "no-else-return": "off",
    "no-unneeded-ternary": "off",
    "operator-assignment": "off",
    "no-underscore-dangle": "off",
    "consistent-return": "off",
    "no-await-in-loop": "off"
  }
}<|MERGE_RESOLUTION|>--- conflicted
+++ resolved
@@ -40,11 +40,7 @@
     "no-nested-ternary": "error",
     "eqeqeq": "error",
     "quotes": ["error", "single", { "avoidEscape": true }],
-<<<<<<< HEAD
-    "no-unused-vars": ["error", { "argsIgnorePattern": "^(symbol|price|amount|bid|ask|tag|since|limit|params|market|timeframe|timestamp|api|path|code|currency|response)" }],
-=======
     "no-unused-vars": ["error", { "argsIgnorePattern": "^(symbol|price|tag|since|limit|params|market|timeframe|api|path|code|currency|response|requestHeaders|requestBody)" }],
->>>>>>> 79e71077
     "new-parens": "error",
     "new-cap": ["error"],
     "no-var": "error",
